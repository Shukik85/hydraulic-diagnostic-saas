// https://nuxt.com/docs/api/configuration/nuxt-config
export default defineNuxtConfig({
  compatibilityDate: '2025-07-15',
  devtools: { enabled: true },
  
  // CSS and styling
  css: [
    '~/styles/premium-tokens.css'
  ],
  
  // App configuration
  app: {
    head: {
      charset: 'utf-8',
      viewport: 'width=device-width, initial-scale=1',
      title: 'Hydraulic Diagnostic SaaS - AI-Powered Industrial Monitoring',
      meta: [
        {
          name: 'description',
          content: 'Revolutionary hydraulic diagnostics platform with predictive maintenance, real-time monitoring, and AI insights. Trusted by 127+ enterprises.'
        },
        { name: 'format-detection', content: 'telephone=no' }
      ]
    }
  },
  
  // Runtime configuration
  runtimeConfig: {
    // Private keys (only available on server-side)
    apiSecret: '',
    
    // Public keys (exposed to client-side)
    public: {
      apiBase: process.env.NUXT_PUBLIC_API_BASE || 'http://localhost:8000/api',
      siteUrl: process.env.NUXT_PUBLIC_SITE_URL || 'http://localhost:3000'
    }
  },
  
  modules: [
    '@nuxt/eslint',
<<<<<<< HEAD
    '@pinia/nuxt'
  ],
    runtimeConfig: {
    public: {
      apiBase: process.env.API_BASE_URL || 'http://localhost:8000'
    }
  },

  css: ['~/assets/css/globals.css'],
=======
    '@nuxt/image',
    '@nuxt/icon',
    '@nuxt/fonts',
    '@nuxtjs/tailwindcss',
    '@nuxtjs/color-mode',
    '@pinia/nuxt',
    '@nuxtjs/seo'
  ],
  
  // Color mode configuration
  colorMode: {
    preference: 'system',
    fallback: 'light',
    hid: 'nuxt-color-mode-script',
    globalName: '__NUXT_COLOR_MODE__',
    componentName: 'ColorScheme',
    classPrefix: '',
    classSuffix: '',
    storageKey: 'nuxt-color-mode'
  },
  
  // Tailwind CSS configuration
  tailwindcss: {
    cssPath: false, // We use our custom CSS file
    configPath: 'tailwind.config.js'
  },
  
  // Fonts configuration
  fonts: {
    families: [
      { name: 'Inter', provider: 'google', weights: [400, 500, 600, 700, 800, 900] },
      { name: 'JetBrains Mono', provider: 'google', weights: [400, 500, 600] }
    ]
  },
  
  // Icon configuration
  icon: {
    serverBundle: 'auto'
  },
  
  // Image optimization
  image: {
    format: ['webp', 'avif'],
    quality: 80,
    screens: {
      xs: 320,
      sm: 640,
      md: 768,
      lg: 1024,
      xl: 1280,
      '2xl': 1536
    }
  },
  
  // SEO configuration
  site: {
    url: process.env.NUXT_PUBLIC_SITE_URL || 'http://localhost:3000',
    name: 'Hydraulic Diagnostic SaaS',
    description: 'AI-powered hydraulic diagnostics platform for industrial monitoring and predictive maintenance',
    defaultLocale: 'ru'
  },
  
  // Build configuration
  nitro: {
    compressPublicAssets: true
  },
  
  // Development configuration
  devtools: {
    enabled: true,
    timeline: {
      enabled: true
    }
  },
  
  // TypeScript configuration
  typescript: {
    strict: true,
    typeCheck: true
  },
  
  // ESLint configuration
  eslint: {
    lintOnStart: false // Avoid slowing down dev startup
  }
>>>>>>> be55eb3a
})<|MERGE_RESOLUTION|>--- conflicted
+++ resolved
@@ -2,12 +2,7 @@
 export default defineNuxtConfig({
   compatibilityDate: '2025-07-15',
   devtools: { enabled: true },
-  
-  // CSS and styling
-  css: [
-    '~/styles/premium-tokens.css'
-  ],
-  
+
   // App configuration
   app: {
     head: {
@@ -17,122 +12,28 @@
       meta: [
         {
           name: 'description',
-          content: 'Revolutionary hydraulic diagnostics platform with predictive maintenance, real-time monitoring, and AI insights. Trusted by 127+ enterprises.'
+          content:
+            'Revolutionary hydraulic diagnostics platform with predictive maintenance, real-time monitoring, and AI insights. Trusted by 127+ enterprises.',
         },
-        { name: 'format-detection', content: 'telephone=no' }
-      ]
-    }
+        { name: 'format-detection', content: 'telephone=no' },
+      ],
+    },
   },
-  
+
   // Runtime configuration
   runtimeConfig: {
     // Private keys (only available on server-side)
     apiSecret: '',
-    
+
     // Public keys (exposed to client-side)
     public: {
       apiBase: process.env.NUXT_PUBLIC_API_BASE || 'http://localhost:8000/api',
-      siteUrl: process.env.NUXT_PUBLIC_SITE_URL || 'http://localhost:3000'
-    }
-  },
-  
-  modules: [
-    '@nuxt/eslint',
-<<<<<<< HEAD
-    '@pinia/nuxt'
-  ],
-    runtimeConfig: {
-    public: {
-      apiBase: process.env.API_BASE_URL || 'http://localhost:8000'
-    }
+      siteUrl: process.env.NUXT_PUBLIC_SITE_URL || 'http://localhost:3000',
+    },
   },
 
-  css: ['~/assets/css/globals.css'],
-=======
-    '@nuxt/image',
-    '@nuxt/icon',
-    '@nuxt/fonts',
-    '@nuxtjs/tailwindcss',
-    '@nuxtjs/color-mode',
-    '@pinia/nuxt',
-    '@nuxtjs/seo'
-  ],
-  
-  // Color mode configuration
-  colorMode: {
-    preference: 'system',
-    fallback: 'light',
-    hid: 'nuxt-color-mode-script',
-    globalName: '__NUXT_COLOR_MODE__',
-    componentName: 'ColorScheme',
-    classPrefix: '',
-    classSuffix: '',
-    storageKey: 'nuxt-color-mode'
-  },
-  
-  // Tailwind CSS configuration
-  tailwindcss: {
-    cssPath: false, // We use our custom CSS file
-    configPath: 'tailwind.config.js'
-  },
-  
-  // Fonts configuration
-  fonts: {
-    families: [
-      { name: 'Inter', provider: 'google', weights: [400, 500, 600, 700, 800, 900] },
-      { name: 'JetBrains Mono', provider: 'google', weights: [400, 500, 600] }
-    ]
-  },
-  
-  // Icon configuration
-  icon: {
-    serverBundle: 'auto'
-  },
-  
-  // Image optimization
-  image: {
-    format: ['webp', 'avif'],
-    quality: 80,
-    screens: {
-      xs: 320,
-      sm: 640,
-      md: 768,
-      lg: 1024,
-      xl: 1280,
-      '2xl': 1536
-    }
-  },
-  
-  // SEO configuration
-  site: {
-    url: process.env.NUXT_PUBLIC_SITE_URL || 'http://localhost:3000',
-    name: 'Hydraulic Diagnostic SaaS',
-    description: 'AI-powered hydraulic diagnostics platform for industrial monitoring and predictive maintenance',
-    defaultLocale: 'ru'
-  },
-  
-  // Build configuration
-  nitro: {
-    compressPublicAssets: true
-  },
-  
-  // Development configuration
-  devtools: {
-    enabled: true,
-    timeline: {
-      enabled: true
-    }
-  },
-  
-  // TypeScript configuration
-  typescript: {
-    strict: true,
-    typeCheck: true
-  },
-  
-  // ESLint configuration
-  eslint: {
-    lintOnStart: false // Avoid slowing down dev startup
-  }
->>>>>>> be55eb3a
-})+  modules: ['@nuxt/eslint', '@pinia/nuxt'],
+
+  // CSS and styling
+  css: ['~/styles/premium-tokens.css', '~/assets/css/globals.css'],
+});