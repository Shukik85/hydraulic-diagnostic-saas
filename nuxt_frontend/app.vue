<script setup lang="ts">
// Optimized application root for investor demo performance
useSeoMeta({
  titleTemplate: '%s | Hydraulic Diagnostic SaaS',
  description: 'AI-powered hydraulic system monitoring and predictive maintenance platform for industrial operations.',
  ogTitle: 'Hydraulic Diagnostic SaaS - AI-Powered Industrial Monitoring',
  ogDescription: 'Next-generation predictive maintenance for hydraulic systems. Real-time monitoring, intelligent diagnostics, and proactive maintenance scheduling.',
  ogImage: '/og-image.jpg',
  twitterCard: 'summary_large_image'
})

<<<<<<< HEAD
// Critical icon preloading for investor demo
if (import.meta.client) {
  const criticalIcons = [
    'heroicons:chart-bar-square',
    'heroicons:shield-check',
    'heroicons:users',
    'heroicons:cog-6-tooth',
    'heroicons:arrow-right',
    'heroicons:sparkles'
  ]

  // Preload icons for smooth demo experience
  criticalIcons.forEach(icon => {
    const link = document.createElement('link')
    link.rel = 'preload'
    link.as = 'image'
    link.href = `/_nuxt/icons/${icon.replace(':', '-')}.svg`
    document.head.appendChild(link)
  })
}

// Global error handling for demo stability
const handleError = (error: unknown, errorInfo?: unknown) => {
  console.error('Application error:', error, errorInfo)
  // Silent error handling for smooth demo experience
}

// Setup error boundaries
onErrorCaptured((error: unknown, instance: unknown, info: unknown) => {
  handleError(error, { instance, info })
  return false // Prevent error propagation
})
=======
// Optimized error handling for smooth demo
const handleError = (error: any) => {
  console.error('Application error:', error)
  // Silent handling for investor presentation
  return false
}
>>>>>>> 6f022059

onErrorCaptured(handleError)

// Demo readiness indicator
onMounted(() => {
  console.log('🚀 Hydraulic Diagnostic SaaS - Ready for investor demo!')
})
</script>

<template>
  <div id="app" class="min-h-screen bg-gray-50 dark:bg-gray-900 text-gray-900 dark:text-white transition-colors duration-200">
    <NuxtLayout>
      <NuxtPage />
    </NuxtLayout>
<<<<<<< HEAD

    <!-- Global loading indicator -->
    <div v-if="$route.meta.loading" class="fixed inset-0 bg-white/80 dark:bg-gray-900/80 backdrop-blur-sm z-50 flex items-center justify-center">
      <div class="flex items-center space-x-3">
        <div class="animate-spin w-6 h-6 border-2 border-blue-600 border-t-transparent rounded-full"></div>
        <span class="text-sm font-medium text-gray-600 dark:text-gray-300">Загрузка...</span>
      </div>
    </div>
=======
>>>>>>> 6f022059
  </div>
</template>

<style>
/* Optimized global styles for fast loading */
* {
  box-sizing: border-box;
}

html {
  font-family: -apple-system, BlinkMacSystemFont, 'Inter', 'Segoe UI', 'Roboto', 'Helvetica Neue', Arial, sans-serif;
  scroll-behavior: smooth;
  line-height: 1.6;
}

body {
  margin: 0;
  padding: 0;
  -webkit-font-smoothing: antialiased;
  -moz-osx-font-smoothing: grayscale;
  text-rendering: optimizeLegibility;
}

/* Optimized scrollbars */
::-webkit-scrollbar {
  width: 6px;
  height: 6px;
}

::-webkit-scrollbar-track {
  background: transparent;
}

::-webkit-scrollbar-thumb {
  background: rgba(156, 163, 175, 0.3);
  border-radius: 3px;
}

::-webkit-scrollbar-thumb:hover {
  background: rgba(156, 163, 175, 0.5);
}

/* Focus styles */
.premium-focus:focus {
  outline: 2px solid #3b82f6;
  outline-offset: 2px;
}

/* Performance-optimized animations */
.premium-fade-in {
  animation: fadeIn 0.4s ease-out;
}

.premium-slide-up {
  animation: slideUp 0.3s ease-out;
}

.premium-scale-in {
  animation: scaleIn 0.2s ease-out;
}

@keyframes fadeIn {
  from { opacity: 0; transform: translateY(5px); }
  to { opacity: 1; transform: translateY(0); }
}

@keyframes slideUp {
  from { opacity: 0; transform: translateY(10px); }
  to { opacity: 1; transform: translateY(0); }
}

@keyframes scaleIn {
  from { opacity: 0; transform: scale(0.98); }
  to { opacity: 1; transform: scale(1); }
}

/* Fast dark mode transitions */
.dark * {
  transition: background-color 0.15s ease, color 0.15s ease, border-color 0.15s ease;
}

/* Fixed print styles (no deprecated properties) */
@media print {
  body {
    -webkit-print-color-adjust: exact;
    print-color-adjust: exact;
  }

  .no-print {
    display: none !important;
  }
}
</style><|MERGE_RESOLUTION|>--- conflicted
+++ resolved
@@ -9,47 +9,12 @@
   twitterCard: 'summary_large_image'
 })
 
-<<<<<<< HEAD
-// Critical icon preloading for investor demo
-if (import.meta.client) {
-  const criticalIcons = [
-    'heroicons:chart-bar-square',
-    'heroicons:shield-check',
-    'heroicons:users',
-    'heroicons:cog-6-tooth',
-    'heroicons:arrow-right',
-    'heroicons:sparkles'
-  ]
-
-  // Preload icons for smooth demo experience
-  criticalIcons.forEach(icon => {
-    const link = document.createElement('link')
-    link.rel = 'preload'
-    link.as = 'image'
-    link.href = `/_nuxt/icons/${icon.replace(':', '-')}.svg`
-    document.head.appendChild(link)
-  })
-}
-
-// Global error handling for demo stability
-const handleError = (error: unknown, errorInfo?: unknown) => {
-  console.error('Application error:', error, errorInfo)
-  // Silent error handling for smooth demo experience
-}
-
-// Setup error boundaries
-onErrorCaptured((error: unknown, instance: unknown, info: unknown) => {
-  handleError(error, { instance, info })
-  return false // Prevent error propagation
-})
-=======
 // Optimized error handling for smooth demo
-const handleError = (error: any) => {
+const handleError = (error: unknown) => {
   console.error('Application error:', error)
   // Silent handling for investor presentation
   return false
 }
->>>>>>> 6f022059
 
 onErrorCaptured(handleError)
 
@@ -64,17 +29,6 @@
     <NuxtLayout>
       <NuxtPage />
     </NuxtLayout>
-<<<<<<< HEAD
-
-    <!-- Global loading indicator -->
-    <div v-if="$route.meta.loading" class="fixed inset-0 bg-white/80 dark:bg-gray-900/80 backdrop-blur-sm z-50 flex items-center justify-center">
-      <div class="flex items-center space-x-3">
-        <div class="animate-spin w-6 h-6 border-2 border-blue-600 border-t-transparent rounded-full"></div>
-        <span class="text-sm font-medium text-gray-600 dark:text-gray-300">Загрузка...</span>
-      </div>
-    </div>
-=======
->>>>>>> 6f022059
   </div>
 </template>
 
