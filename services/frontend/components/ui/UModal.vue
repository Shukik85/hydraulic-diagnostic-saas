<template>
  <Teleport to="body">
    <Transition name="modal" appear>
      <div 
        v-if="modelValue" 
<<<<<<< HEAD
        class="fixed inset-0 z-50 overflow-y-auto focus:outline-none" 
        aria-modal="true" 
        role="dialog" 
        :aria-labelledby="titleId" 
        @keydown.esc="handleClose" 
        tabindex="0" 
        ref="modalRef"
      >
        <!-- Backdrop (metallic) - Always closes on click -->
        <div 
          class="fixed inset-0 bg-gradient-to-br from-steel-dark/90 to-steel-darker/70 backdrop-blur-md transition-opacity" 
          @click="handleClose" 
=======
        ref="modalRef"
        class="fixed inset-0 z-50 overflow-y-auto"
        aria-modal="true" 
        role="dialog" 
        :aria-labelledby="titleId" 
        :aria-describedby="description ? descriptionId : undefined"
      >
        <!-- Backdrop (metallic) -->
        <div 
          class="fixed inset-0 bg-gradient-to-br from-steel-dark/90 to-steel-darker/70 backdrop-blur-md transition-opacity" 
          @click="onBackdropClick"
          aria-hidden="true"
>>>>>>> 94cf43f2
        />
        
        <!-- Modal Container (metallic border) -->
        <div class="relative flex min-h-screen items-center justify-center p-4">
          <div 
            class="relative w-full max-w-full transform rounded-2xl bg-gradient-to-br from-steel-dark via-steel bg-opacity-90 shadow-2xl border-[2.5px] border-steel-medium/80 backdrop-blur-xl transition-all duration-200"
            :class="sizeClasses"
            @click.stop
          >
<<<<<<< HEAD
            <!-- Close Button -->
            <button
              v-if="showCloseButton"
              type="button"
              class="absolute top-4 right-4 text-text-secondary hover:text-white transition-colors rounded-md p-1 hover:bg-steel-dark/50"
              @click="handleClose"
              aria-label="Close modal"
            >
              <svg class="w-5 h-5" fill="none" stroke="currentColor" viewBox="0 0 24 24">
                <path stroke-linecap="round" stroke-linejoin="round" stroke-width="2" d="M6 18L18 6M6 6l12 12" />
              </svg>
=======
            <!-- Close button for keyboard users -->
            <button
              v-if="closeOnBackdrop"
              type="button"
              @click="handleClose"
              class="absolute top-4 right-4 p-2 rounded-lg text-text-secondary hover:text-text-primary hover:bg-steel-darker/50 transition-colors focus:outline-none focus:ring-2 focus:ring-primary-500 focus:ring-offset-2 focus:ring-offset-steel-dark"
              :aria-label="$t('ui.closeModal', 'Закрыть модальное окно')"
            >
              <Icon name="heroicons:x-mark" class="w-5 h-5" aria-hidden="true" />
>>>>>>> 94cf43f2
            </button>

            <!-- Header -->
            <div 
              v-if="$slots.header || title" 
              class="border-b border-steel-medium px-6 py-4 bg-steel-darker/70 rounded-t-2xl"
            >
              <slot name="header">
                <div>
<<<<<<< HEAD
                  <h3 :id="titleId" class="text-lg font-bold text-primary-400 tracking-wide uppercase drop-shadow">
                    {{ title }}
                  </h3>
                  <p v-if="description" :id="descriptionId" class="text-sm text-text-secondary mt-1">
=======
                  <h2 
                    :id="titleId" 
                    class="text-lg font-bold text-primary-400 tracking-wide uppercase drop-shadow"
                  >
                    {{ title }}
                  </h2>
                  <p 
                    v-if="description" 
                    :id="descriptionId" 
                    class="text-sm text-text-secondary mt-1"
                  >
>>>>>>> 94cf43f2
                    {{ description }}
                  </p>
                </div>
              </slot>
            </div>
<<<<<<< HEAD

=======
            
>>>>>>> 94cf43f2
            <!-- Body -->
            <div 
              v-if="$slots.default" 
              class="px-6 py-6 text-text-primary bg-steel/40"
            >
              <slot />
            </div>
<<<<<<< HEAD

=======
            
>>>>>>> 94cf43f2
            <!-- Footer -->
            <div 
              v-if="$slots.footer" 
              class="flex items-center justify-end gap-3 border-t border-steel-medium bg-steel-darker/70 px-6 py-4 rounded-b-2xl"
            >
              <slot name="footer" />
            </div>
          </div>
        </div>
      </div>
    </Transition>
  </Teleport>
</template>

<script setup lang="ts">
<<<<<<< HEAD
import { computed, nextTick, ref, watch } from 'vue'
=======
import { computed, ref, watch, nextTick } from '#imports'
import type { Ref } from 'vue'
>>>>>>> 94cf43f2

interface Props {
  modelValue: boolean
  title?: string
  description?: string
  size?: 'sm' | 'md' | 'lg' | 'xl' | 'full'
  showCloseButton?: boolean
}

const props = withDefaults(defineProps<Props>(), {
  size: 'md',
<<<<<<< HEAD
  showCloseButton: true
=======
  closeOnBackdrop: true,
>>>>>>> 94cf43f2
})

const emit = defineEmits<{
  'update:modelValue': [value: boolean]
<<<<<<< HEAD
  close: []
}>()

const modalRef = ref<HTMLElement>()
const titleId = `modal-title-${Math.random().toString(36).substr(2, 9)}`
const descriptionId = `modal-description-${Math.random().toString(36).substr(2, 9)}`

=======
  'close': []
}>()

const modalRef: Ref<HTMLElement | null> = ref(null)

// Generate unique IDs for accessibility
const { generateId, announceMessage } = useA11y()
const titleId = generateId('modal-title')
const descriptionId = generateId('modal-description')

// Setup focus trap
const { activate, deactivate } = useFocusTrap(modalRef, {
  escapeDeactivates: true,
  onEscape: handleClose,
})

// Size classes
>>>>>>> 94cf43f2
const sizeClasses = computed(() => ({
  sm: 'max-w-sm',
  md: 'max-w-md',
  lg: 'max-w-lg',
  xl: 'max-w-xl',
<<<<<<< HEAD
  full: 'max-w-full mx-4'
}[props.size]))

const handleClose = () => {
=======
  full: 'max-w-full mx-4',
}[props.size]))

function handleClose() {
>>>>>>> 94cf43f2
  emit('update:modelValue', false)
  emit('close')
}

<<<<<<< HEAD
const handleEscape = (event: KeyboardEvent) => {
  if (event.key === 'Escape') {
=======
function onBackdropClick() {
  if (props.closeOnBackdrop) {
>>>>>>> 94cf43f2
    handleClose()
  }
}

<<<<<<< HEAD
// Auto-focus modal when opened for accessibility
watch(() => props.modelValue, (isOpen) => {
  if (isOpen) {
    nextTick(() => {
      modalRef.value?.focus()
    })
  }
})
=======
// Watch modal state and manage focus
watch(
  () => props.modelValue,
  async (isOpen) => {
    if (isOpen) {
      // Wait for modal to be rendered
      await nextTick()
      
      // Activate focus trap
      activate()
      
      // Announce modal opening to screen readers
      if (props.title) {
        announceMessage(
          `${props.title}. ${props.description || ''}`,
          'polite'
        )
      }
      
      // Prevent body scroll
      document.body.style.overflow = 'hidden'
    } else {
      // Deactivate focus trap
      deactivate()
      
      // Restore body scroll
      document.body.style.overflow = ''
    }
  }
)
>>>>>>> 94cf43f2
</script>

<style scoped>
.modal-enter-active,
.modal-leave-active {
  transition: all 0.25s ease-out;
}

.modal-enter-from,
.modal-leave-to {
  opacity: 0;
  transform: scale(0.95);
}
<<<<<<< HEAD
=======

/* Reduce motion for users who prefer it */
@media (prefers-reduced-motion: reduce) {
  .modal-enter-active,
  .modal-leave-active {
    transition: none;
  }
}
>>>>>>> 94cf43f2
</style><|MERGE_RESOLUTION|>--- conflicted
+++ resolved
@@ -3,20 +3,6 @@
     <Transition name="modal" appear>
       <div 
         v-if="modelValue" 
-<<<<<<< HEAD
-        class="fixed inset-0 z-50 overflow-y-auto focus:outline-none" 
-        aria-modal="true" 
-        role="dialog" 
-        :aria-labelledby="titleId" 
-        @keydown.esc="handleClose" 
-        tabindex="0" 
-        ref="modalRef"
-      >
-        <!-- Backdrop (metallic) - Always closes on click -->
-        <div 
-          class="fixed inset-0 bg-gradient-to-br from-steel-dark/90 to-steel-darker/70 backdrop-blur-md transition-opacity" 
-          @click="handleClose" 
-=======
         ref="modalRef"
         class="fixed inset-0 z-50 overflow-y-auto"
         aria-modal="true" 
@@ -29,7 +15,6 @@
           class="fixed inset-0 bg-gradient-to-br from-steel-dark/90 to-steel-darker/70 backdrop-blur-md transition-opacity" 
           @click="onBackdropClick"
           aria-hidden="true"
->>>>>>> 94cf43f2
         />
         
         <!-- Modal Container (metallic border) -->
@@ -39,19 +24,6 @@
             :class="sizeClasses"
             @click.stop
           >
-<<<<<<< HEAD
-            <!-- Close Button -->
-            <button
-              v-if="showCloseButton"
-              type="button"
-              class="absolute top-4 right-4 text-text-secondary hover:text-white transition-colors rounded-md p-1 hover:bg-steel-dark/50"
-              @click="handleClose"
-              aria-label="Close modal"
-            >
-              <svg class="w-5 h-5" fill="none" stroke="currentColor" viewBox="0 0 24 24">
-                <path stroke-linecap="round" stroke-linejoin="round" stroke-width="2" d="M6 18L18 6M6 6l12 12" />
-              </svg>
-=======
             <!-- Close button for keyboard users -->
             <button
               v-if="closeOnBackdrop"
@@ -61,7 +33,6 @@
               :aria-label="$t('ui.closeModal', 'Закрыть модальное окно')"
             >
               <Icon name="heroicons:x-mark" class="w-5 h-5" aria-hidden="true" />
->>>>>>> 94cf43f2
             </button>
 
             <!-- Header -->
@@ -71,12 +42,6 @@
             >
               <slot name="header">
                 <div>
-<<<<<<< HEAD
-                  <h3 :id="titleId" class="text-lg font-bold text-primary-400 tracking-wide uppercase drop-shadow">
-                    {{ title }}
-                  </h3>
-                  <p v-if="description" :id="descriptionId" class="text-sm text-text-secondary mt-1">
-=======
                   <h2 
                     :id="titleId" 
                     class="text-lg font-bold text-primary-400 tracking-wide uppercase drop-shadow"
@@ -88,17 +53,12 @@
                     :id="descriptionId" 
                     class="text-sm text-text-secondary mt-1"
                   >
->>>>>>> 94cf43f2
                     {{ description }}
                   </p>
                 </div>
               </slot>
             </div>
-<<<<<<< HEAD
-
-=======
             
->>>>>>> 94cf43f2
             <!-- Body -->
             <div 
               v-if="$slots.default" 
@@ -106,11 +66,7 @@
             >
               <slot />
             </div>
-<<<<<<< HEAD
-
-=======
             
->>>>>>> 94cf43f2
             <!-- Footer -->
             <div 
               v-if="$slots.footer" 
@@ -126,12 +82,8 @@
 </template>
 
 <script setup lang="ts">
-<<<<<<< HEAD
-import { computed, nextTick, ref, watch } from 'vue'
-=======
 import { computed, ref, watch, nextTick } from '#imports'
 import type { Ref } from 'vue'
->>>>>>> 94cf43f2
 
 interface Props {
   modelValue: boolean
@@ -143,24 +95,11 @@
 
 const props = withDefaults(defineProps<Props>(), {
   size: 'md',
-<<<<<<< HEAD
-  showCloseButton: true
-=======
   closeOnBackdrop: true,
->>>>>>> 94cf43f2
 })
 
 const emit = defineEmits<{
   'update:modelValue': [value: boolean]
-<<<<<<< HEAD
-  close: []
-}>()
-
-const modalRef = ref<HTMLElement>()
-const titleId = `modal-title-${Math.random().toString(36).substr(2, 9)}`
-const descriptionId = `modal-description-${Math.random().toString(36).substr(2, 9)}`
-
-=======
   'close': []
 }>()
 
@@ -178,48 +117,25 @@
 })
 
 // Size classes
->>>>>>> 94cf43f2
 const sizeClasses = computed(() => ({
   sm: 'max-w-sm',
   md: 'max-w-md',
   lg: 'max-w-lg',
   xl: 'max-w-xl',
-<<<<<<< HEAD
-  full: 'max-w-full mx-4'
-}[props.size]))
-
-const handleClose = () => {
-=======
   full: 'max-w-full mx-4',
 }[props.size]))
 
 function handleClose() {
->>>>>>> 94cf43f2
   emit('update:modelValue', false)
   emit('close')
 }
 
-<<<<<<< HEAD
-const handleEscape = (event: KeyboardEvent) => {
-  if (event.key === 'Escape') {
-=======
 function onBackdropClick() {
   if (props.closeOnBackdrop) {
->>>>>>> 94cf43f2
     handleClose()
   }
 }
 
-<<<<<<< HEAD
-// Auto-focus modal when opened for accessibility
-watch(() => props.modelValue, (isOpen) => {
-  if (isOpen) {
-    nextTick(() => {
-      modalRef.value?.focus()
-    })
-  }
-})
-=======
 // Watch modal state and manage focus
 watch(
   () => props.modelValue,
@@ -250,7 +166,6 @@
     }
   }
 )
->>>>>>> 94cf43f2
 </script>
 
 <style scoped>
@@ -264,8 +179,6 @@
   opacity: 0;
   transform: scale(0.95);
 }
-<<<<<<< HEAD
-=======
 
 /* Reduce motion for users who prefer it */
 @media (prefers-reduced-motion: reduce) {
@@ -274,5 +187,4 @@
     transition: none;
   }
 }
->>>>>>> 94cf43f2
 </style>