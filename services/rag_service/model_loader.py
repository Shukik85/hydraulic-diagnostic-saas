# services/rag_service/model_loader.py
"""
Загрузка и управление DeepSeek-R1-Distill-32B с vLLM.

<<<<<<< HEAD
UPDATED: Config-based, no hardcoded values.
=======
FIXED:
- Added comprehensive error handling for all methods
- Added parameter validation
- Added detailed logging
- Replaced datetime.utcnow() with datetime.now(timezone.utc)
- Better exception messages with context
>>>>>>> 8dd17ec5
"""
import logging
from typing import Optional
from datetime import datetime, timezone

from vllm import LLM, SamplingParams
from fastapi import HTTPException
import torch
<<<<<<< HEAD
import structlog

from config import config
=======
from fastapi import HTTPException
>>>>>>> 8dd17ec5

logger = structlog.get_logger()


class DeepSeekModel:
    """
    Self-hosted DeepSeek-R1-Distill-32B с vLLM.
    
    Features:
    - PagedAttention for memory efficiency
    - Continuous batching
    - Tensor parallelism for multi-GPU
    - Optimized CUDA kernels
    """
    
    def __init__(
        self,
        model_name: Optional[str] = None,
        tensor_parallel_size: Optional[int] = None,
        gpu_memory_utilization: Optional[float] = None,
        max_model_len: Optional[int] = None
    ):
<<<<<<< HEAD
        # Use config defaults if not specified
        self.model_name = model_name or config.MODEL_NAME
        self.tensor_parallel_size = tensor_parallel_size or config.TENSOR_PARALLEL_SIZE
        self.gpu_memory_utilization = gpu_memory_utilization or config.GPU_MEMORY_UTIL
        self.max_model_len = max_model_len or config.MAX_MODEL_LEN
        
        logger.info(
            "model_initialization_started",
            model=self.model_name,
            tensor_parallel_size=self.tensor_parallel_size,
            gpu_memory_util=self.gpu_memory_utilization,
            max_model_len=self.max_model_len
        )
=======
        self.model_name = model_name
        self.tensor_parallel_size = tensor_parallel_size
        self.max_model_len = max_model_len
        self.gpu_memory_utilization = gpu_memory_utilization
        
        logger.info(f"Initializing DeepSeekModel...")
        logger.info(f"  Model: {model_name}")
        logger.info(f"  Tensor parallel size: {tensor_parallel_size}")
        logger.info(f"  GPU memory utilization: {gpu_memory_utilization}")
        logger.info(f"  Max model length: {max_model_len}")
        logger.info(f"  dtype: bfloat16")
>>>>>>> 8dd17ec5
        
        # GPU checks
        if not torch.cuda.is_available():
            raise RuntimeError("CUDA not available. This service requires GPU.")
        
        gpu_count = torch.cuda.device_count()
        if gpu_count < self.tensor_parallel_size:
            raise RuntimeError(
                f"Requested {self.tensor_parallel_size} GPUs, "
                f"but only {gpu_count} available"
            )
        
<<<<<<< HEAD
        logger.info("gpu_detected", gpu_count=gpu_count)
        for i in range(gpu_count):
            props = torch.cuda.get_device_properties(i)
            logger.info(
                "gpu_info",
                gpu_id=i,
                name=props.name,
                memory_gb=f"{props.total_memory / 1024**3:.1f}"
            )
        
        # Initialize vLLM
        self.llm = LLM(
            model=self.model_name,
            tensor_parallel_size=self.tensor_parallel_size,
            gpu_memory_utilization=self.gpu_memory_utilization,
            max_model_len=self.max_model_len,
            dtype="bfloat16",
            trust_remote_code=True,
            download_dir=config.MODEL_PATH  # ✅ From config!
        )
        
        logger.info("model_loaded_successfully")
=======
        logger.info(f"Found {gpu_count} GPUs:")
        for i in range(gpu_count):
            props = torch.cuda.get_device_properties(i)
            logger.info(
                f"  GPU {i}: {props.name} - "
                f"{props.total_memory / 1024**3:.1f} GB"
            )
        
        # Initialize vLLM
        try:
            self.llm = LLM(
                model=model_name,
                tensor_parallel_size=tensor_parallel_size,
                gpu_memory_utilization=gpu_memory_utilization,
                max_model_len=max_model_len,
                dtype="bfloat16",  # Эффективнее float16 на A100
                trust_remote_code=True,
                download_dir="/app/models"
            )
            logger.info("✅ Model loaded successfully")
            
        except Exception as e:
            logger.error(f"❌ Failed to initialize vLLM: {e}", exc_info=True)
            raise RuntimeError(f"vLLM initialization failed: {str(e)}")
>>>>>>> 8dd17ec5
    
    def _validate_params(
        self,
        temperature: float,
        top_p: float,
        max_tokens: int
    ):
<<<<<<< HEAD
        """Validate generation parameters."""
        if not 0.0 <= temperature <= 2.0:
            raise ValueError(f"temperature must be in [0.0, 2.0], got {temperature}")
        if not 0.0 <= top_p <= 1.0:
            raise ValueError(f"top_p must be in [0.0, 1.0], got {top_p}")
        if not 1 <= max_tokens <= config.MAX_MODEL_LEN:
            raise ValueError(
                f"max_tokens must be in [1, {config.MAX_MODEL_LEN}], got {max_tokens}"
=======
        """
        Валидация параметров генерации.
        
        Raises:
            ValueError: If parameters are invalid
        """
        if not 0.0 <= temperature <= 2.0:
            raise ValueError(
                f"temperature must be in [0.0, 2.0], got {temperature}"
            )
        
        if not 0.0 <= top_p <= 1.0:
            raise ValueError(
                f"top_p must be in [0.0, 1.0], got {top_p}"
            )
        
        if not 1 <= max_tokens <= self.max_model_len:
            raise ValueError(
                f"max_tokens must be in [1, {self.max_model_len}], "
                f"got {max_tokens}"
>>>>>>> 8dd17ec5
            )
    
    def generate(
        self,
        prompt: str,
        max_tokens: Optional[int] = None,
        temperature: Optional[float] = None,
        top_p: Optional[float] = None,
        stop: Optional[list] = None
    ) -> str:
        """
        Generate response with reasoning.
        
<<<<<<< HEAD
        Raises:
            HTTPException: If generation fails
        """
        # Use config defaults
        max_tokens = max_tokens or config.DEFAULT_MAX_TOKENS
        temperature = temperature or config.DEFAULT_TEMPERATURE
        top_p = top_p or config.DEFAULT_TOP_P
        
        try:
            # Validate
            if not prompt or not prompt.strip():
                raise ValueError("prompt cannot be empty")
            
            self._validate_params(temperature, top_p, max_tokens)
            
            logger.debug(
                "generation_params",
                prompt_length=len(prompt),
                max_tokens=max_tokens,
                temperature=temperature,
                top_p=top_p
=======
        Args:
            prompt: Input prompt
            max_tokens: Maximum tokens to generate
            temperature: Sampling temperature (0.0-2.0)
            top_p: Nucleus sampling parameter (0.0-1.0)
            stop: Stop sequences
            
        Returns:
            str: Generated text with reasoning steps
            
        Raises:
            ValueError: If parameters are invalid
            HTTPException: If generation fails
        """
        try:
            # Валидация параметров
            self._validate_params(temperature, top_p, max_tokens)
            
            if not prompt or not prompt.strip():
                raise ValueError("prompt cannot be empty")
            
            # Логирование запроса
            logger.debug(
                f"Generating: temp={temperature}, top_p={top_p}, "
                f"max_tokens={max_tokens}, prompt_len={len(prompt)}"
>>>>>>> 8dd17ec5
            )
            
            sampling_params = SamplingParams(
                max_tokens=max_tokens,
                temperature=temperature,
                top_p=top_p,
                stop=stop or ["</думает>", "<|end|>"]
            )
            
<<<<<<< HEAD
=======
            # Генерация
>>>>>>> 8dd17ec5
            outputs = self.llm.generate([prompt], sampling_params)
            
            if not outputs or not outputs[0].outputs:
                raise RuntimeError("vLLM returned empty outputs")
            
<<<<<<< HEAD
            return outputs[0].outputs[0].text
            
        except torch.cuda.OutOfMemoryError as e:
            logger.error("gpu_oom", error=str(e))
            raise HTTPException(
                status_code=503,
                detail="GPU out of memory. Try reducing max_tokens or batch size."
            )
        
        except ValueError as e:
            logger.error("invalid_params", error=str(e))
            raise HTTPException(
                status_code=400,
                detail=f"Invalid parameters: {str(e)}"
            )
        
        except Exception as e:
            logger.error("generation_error", error=str(e), error_type=type(e).__name__)
            raise HTTPException(
                status_code=503,
                detail=f"Model inference failed: {str(e)}"
=======
            result = outputs[0].outputs[0].text
            
            logger.debug(f"Generated {len(result)} characters")
            return result
            
        except ValueError as e:
            logger.error(f"Invalid parameters: {e}")
            raise HTTPException(
                status_code=400,
                detail=f"Invalid parameters: {str(e)}"
            )
        
        except torch.cuda.OutOfMemoryError as e:
            logger.error(f"GPU OOM during generation: {e}", exc_info=True)
            raise HTTPException(
                status_code=503,
                detail="GPU out of memory. Try reducing max_tokens or wait for current requests to complete."
            )
        
        except RuntimeError as e:
            logger.error(f"vLLM runtime error: {e}", exc_info=True)
            raise HTTPException(
                status_code=503,
                detail=f"Model inference failed: {str(e)}"
            )
        
        except Exception as e:
            logger.error(f"Unexpected error during generation: {e}", exc_info=True)
            raise HTTPException(
                status_code=500,
                detail=f"Generation failed: {str(e)}"
>>>>>>> 8dd17ec5
            )
    
    def batch_generate(
        self,
        prompts: list[str],
        max_tokens: Optional[int] = None,
        temperature: Optional[float] = None
    ) -> list[str]:
        """
        Batch generation for efficiency.
        
<<<<<<< HEAD
        Raises:
            HTTPException: If generation fails
        """
        max_tokens = max_tokens or config.DEFAULT_MAX_TOKENS
        temperature = temperature or config.DEFAULT_TEMPERATURE
        
        try:
            if not prompts:
                raise ValueError("prompts list cannot be empty")
            
            if len(prompts) > 10:
                logger.warning(
                    "large_batch_size",
                    batch_size=len(prompts),
                    message="Consider splitting into smaller batches"
=======
        Args:
            prompts: List of prompts
            max_tokens: Max tokens per response
            temperature: Sampling temperature
            
        Returns:
            list[str]: Generated responses
            
        Raises:
            ValueError: If prompts list is invalid
            HTTPException: If generation fails
        """
        try:
            # Валидация
            if not prompts:
                raise ValueError("prompts list cannot be empty")
            
            if not all(isinstance(p, str) and p.strip() for p in prompts):
                raise ValueError("All prompts must be non-empty strings")
            
            if len(prompts) > 10:
                logger.warning(
                    f"Large batch size: {len(prompts)} prompts. "
                    f"Consider splitting into smaller batches."
>>>>>>> 8dd17ec5
                )
            
            self._validate_params(temperature, 0.9, max_tokens)
            
<<<<<<< HEAD
=======
            logger.info(f"Batch generating {len(prompts)} prompts...")
            
>>>>>>> 8dd17ec5
            sampling_params = SamplingParams(
                max_tokens=max_tokens,
                temperature=temperature,
                top_p=0.9
            )
            
            outputs = self.llm.generate(prompts, sampling_params)
            
<<<<<<< HEAD
=======
            # Проверка результатов
>>>>>>> 8dd17ec5
            if len(outputs) != len(prompts):
                raise RuntimeError(
                    f"Expected {len(prompts)} outputs, got {len(outputs)}"
                )
            
<<<<<<< HEAD
            return [output.outputs[0].text for output in outputs]
            
        except Exception as e:
            logger.error("batch_generation_error", error=str(e))
            raise HTTPException(
                status_code=503,
=======
            results = [output.outputs[0].text for output in outputs]
            
            logger.info(f"✅ Batch generated {len(results)} responses")
            return results
            
        except ValueError as e:
            logger.error(f"Invalid batch parameters: {e}")
            raise HTTPException(
                status_code=400,
                detail=f"Invalid parameters: {str(e)}"
            )
        
        except torch.cuda.OutOfMemoryError as e:
            logger.error(f"GPU OOM during batch generation: {e}", exc_info=True)
            raise HTTPException(
                status_code=503,
                detail=f"GPU out of memory with batch size {len(prompts)}. Try smaller batches."
            )
        
        except Exception as e:
            logger.error(f"Batch generation failed: {e}", exc_info=True)
            raise HTTPException(
                status_code=500,
>>>>>>> 8dd17ec5
                detail=f"Batch generation failed: {str(e)}"
            )


# Global model instance
_model: Optional[DeepSeekModel] = None


def get_model() -> DeepSeekModel:
    """
    Get global model instance (singleton).
    
    Returns:
        DeepSeekModel: Loaded model
        
    Raises:
        RuntimeError: If model initialization fails
    """
    global _model
    if _model is None:
<<<<<<< HEAD
        _model = DeepSeekModel(
            model_name=config.MODEL_NAME,
            tensor_parallel_size=config.TENSOR_PARALLEL_SIZE,
            gpu_memory_utilization=config.GPU_MEMORY_UTIL,
            max_model_len=config.MAX_MODEL_LEN
        )
=======
        try:
            _model = DeepSeekModel(
                tensor_parallel_size=int(os.getenv("TENSOR_PARALLEL_SIZE", "2")),
                gpu_memory_utilization=float(os.getenv("GPU_MEMORY_UTIL", "0.90")),
                max_model_len=int(os.getenv("MAX_MODEL_LEN", "8192"))
            )
        except Exception as e:
            logger.error(f"Failed to initialize model: {e}", exc_info=True)
            raise
    
>>>>>>> 8dd17ec5
    return _model<|MERGE_RESOLUTION|>--- conflicted
+++ resolved
@@ -2,16 +2,7 @@
 """
 Загрузка и управление DeepSeek-R1-Distill-32B с vLLM.
 
-<<<<<<< HEAD
 UPDATED: Config-based, no hardcoded values.
-=======
-FIXED:
-- Added comprehensive error handling for all methods
-- Added parameter validation
-- Added detailed logging
-- Replaced datetime.utcnow() with datetime.now(timezone.utc)
-- Better exception messages with context
->>>>>>> 8dd17ec5
 """
 import logging
 from typing import Optional
@@ -20,13 +11,9 @@
 from vllm import LLM, SamplingParams
 from fastapi import HTTPException
 import torch
-<<<<<<< HEAD
 import structlog
 
 from config import config
-=======
-from fastapi import HTTPException
->>>>>>> 8dd17ec5
 
 logger = structlog.get_logger()
 
@@ -49,7 +36,6 @@
         gpu_memory_utilization: Optional[float] = None,
         max_model_len: Optional[int] = None
     ):
-<<<<<<< HEAD
         # Use config defaults if not specified
         self.model_name = model_name or config.MODEL_NAME
         self.tensor_parallel_size = tensor_parallel_size or config.TENSOR_PARALLEL_SIZE
@@ -63,19 +49,6 @@
             gpu_memory_util=self.gpu_memory_utilization,
             max_model_len=self.max_model_len
         )
-=======
-        self.model_name = model_name
-        self.tensor_parallel_size = tensor_parallel_size
-        self.max_model_len = max_model_len
-        self.gpu_memory_utilization = gpu_memory_utilization
-        
-        logger.info(f"Initializing DeepSeekModel...")
-        logger.info(f"  Model: {model_name}")
-        logger.info(f"  Tensor parallel size: {tensor_parallel_size}")
-        logger.info(f"  GPU memory utilization: {gpu_memory_utilization}")
-        logger.info(f"  Max model length: {max_model_len}")
-        logger.info(f"  dtype: bfloat16")
->>>>>>> 8dd17ec5
         
         # GPU checks
         if not torch.cuda.is_available():
@@ -88,7 +61,6 @@
                 f"but only {gpu_count} available"
             )
         
-<<<<<<< HEAD
         logger.info("gpu_detected", gpu_count=gpu_count)
         for i in range(gpu_count):
             props = torch.cuda.get_device_properties(i)
@@ -111,32 +83,6 @@
         )
         
         logger.info("model_loaded_successfully")
-=======
-        logger.info(f"Found {gpu_count} GPUs:")
-        for i in range(gpu_count):
-            props = torch.cuda.get_device_properties(i)
-            logger.info(
-                f"  GPU {i}: {props.name} - "
-                f"{props.total_memory / 1024**3:.1f} GB"
-            )
-        
-        # Initialize vLLM
-        try:
-            self.llm = LLM(
-                model=model_name,
-                tensor_parallel_size=tensor_parallel_size,
-                gpu_memory_utilization=gpu_memory_utilization,
-                max_model_len=max_model_len,
-                dtype="bfloat16",  # Эффективнее float16 на A100
-                trust_remote_code=True,
-                download_dir="/app/models"
-            )
-            logger.info("✅ Model loaded successfully")
-            
-        except Exception as e:
-            logger.error(f"❌ Failed to initialize vLLM: {e}", exc_info=True)
-            raise RuntimeError(f"vLLM initialization failed: {str(e)}")
->>>>>>> 8dd17ec5
     
     def _validate_params(
         self,
@@ -144,7 +90,6 @@
         top_p: float,
         max_tokens: int
     ):
-<<<<<<< HEAD
         """Validate generation parameters."""
         if not 0.0 <= temperature <= 2.0:
             raise ValueError(f"temperature must be in [0.0, 2.0], got {temperature}")
@@ -153,28 +98,6 @@
         if not 1 <= max_tokens <= config.MAX_MODEL_LEN:
             raise ValueError(
                 f"max_tokens must be in [1, {config.MAX_MODEL_LEN}], got {max_tokens}"
-=======
-        """
-        Валидация параметров генерации.
-        
-        Raises:
-            ValueError: If parameters are invalid
-        """
-        if not 0.0 <= temperature <= 2.0:
-            raise ValueError(
-                f"temperature must be in [0.0, 2.0], got {temperature}"
-            )
-        
-        if not 0.0 <= top_p <= 1.0:
-            raise ValueError(
-                f"top_p must be in [0.0, 1.0], got {top_p}"
-            )
-        
-        if not 1 <= max_tokens <= self.max_model_len:
-            raise ValueError(
-                f"max_tokens must be in [1, {self.max_model_len}], "
-                f"got {max_tokens}"
->>>>>>> 8dd17ec5
             )
     
     def generate(
@@ -188,7 +111,6 @@
         """
         Generate response with reasoning.
         
-<<<<<<< HEAD
         Raises:
             HTTPException: If generation fails
         """
@@ -210,33 +132,6 @@
                 max_tokens=max_tokens,
                 temperature=temperature,
                 top_p=top_p
-=======
-        Args:
-            prompt: Input prompt
-            max_tokens: Maximum tokens to generate
-            temperature: Sampling temperature (0.0-2.0)
-            top_p: Nucleus sampling parameter (0.0-1.0)
-            stop: Stop sequences
-            
-        Returns:
-            str: Generated text with reasoning steps
-            
-        Raises:
-            ValueError: If parameters are invalid
-            HTTPException: If generation fails
-        """
-        try:
-            # Валидация параметров
-            self._validate_params(temperature, top_p, max_tokens)
-            
-            if not prompt or not prompt.strip():
-                raise ValueError("prompt cannot be empty")
-            
-            # Логирование запроса
-            logger.debug(
-                f"Generating: temp={temperature}, top_p={top_p}, "
-                f"max_tokens={max_tokens}, prompt_len={len(prompt)}"
->>>>>>> 8dd17ec5
             )
             
             sampling_params = SamplingParams(
@@ -246,16 +141,11 @@
                 stop=stop or ["</думает>", "<|end|>"]
             )
             
-<<<<<<< HEAD
-=======
-            # Генерация
->>>>>>> 8dd17ec5
             outputs = self.llm.generate([prompt], sampling_params)
             
             if not outputs or not outputs[0].outputs:
                 raise RuntimeError("vLLM returned empty outputs")
             
-<<<<<<< HEAD
             return outputs[0].outputs[0].text
             
         except torch.cuda.OutOfMemoryError as e:
@@ -277,39 +167,6 @@
             raise HTTPException(
                 status_code=503,
                 detail=f"Model inference failed: {str(e)}"
-=======
-            result = outputs[0].outputs[0].text
-            
-            logger.debug(f"Generated {len(result)} characters")
-            return result
-            
-        except ValueError as e:
-            logger.error(f"Invalid parameters: {e}")
-            raise HTTPException(
-                status_code=400,
-                detail=f"Invalid parameters: {str(e)}"
-            )
-        
-        except torch.cuda.OutOfMemoryError as e:
-            logger.error(f"GPU OOM during generation: {e}", exc_info=True)
-            raise HTTPException(
-                status_code=503,
-                detail="GPU out of memory. Try reducing max_tokens or wait for current requests to complete."
-            )
-        
-        except RuntimeError as e:
-            logger.error(f"vLLM runtime error: {e}", exc_info=True)
-            raise HTTPException(
-                status_code=503,
-                detail=f"Model inference failed: {str(e)}"
-            )
-        
-        except Exception as e:
-            logger.error(f"Unexpected error during generation: {e}", exc_info=True)
-            raise HTTPException(
-                status_code=500,
-                detail=f"Generation failed: {str(e)}"
->>>>>>> 8dd17ec5
             )
     
     def batch_generate(
@@ -321,7 +178,6 @@
         """
         Batch generation for efficiency.
         
-<<<<<<< HEAD
         Raises:
             HTTPException: If generation fails
         """
@@ -337,41 +193,10 @@
                     "large_batch_size",
                     batch_size=len(prompts),
                     message="Consider splitting into smaller batches"
-=======
-        Args:
-            prompts: List of prompts
-            max_tokens: Max tokens per response
-            temperature: Sampling temperature
-            
-        Returns:
-            list[str]: Generated responses
-            
-        Raises:
-            ValueError: If prompts list is invalid
-            HTTPException: If generation fails
-        """
-        try:
-            # Валидация
-            if not prompts:
-                raise ValueError("prompts list cannot be empty")
-            
-            if not all(isinstance(p, str) and p.strip() for p in prompts):
-                raise ValueError("All prompts must be non-empty strings")
-            
-            if len(prompts) > 10:
-                logger.warning(
-                    f"Large batch size: {len(prompts)} prompts. "
-                    f"Consider splitting into smaller batches."
->>>>>>> 8dd17ec5
                 )
             
             self._validate_params(temperature, 0.9, max_tokens)
             
-<<<<<<< HEAD
-=======
-            logger.info(f"Batch generating {len(prompts)} prompts...")
-            
->>>>>>> 8dd17ec5
             sampling_params = SamplingParams(
                 max_tokens=max_tokens,
                 temperature=temperature,
@@ -380,47 +205,17 @@
             
             outputs = self.llm.generate(prompts, sampling_params)
             
-<<<<<<< HEAD
-=======
-            # Проверка результатов
->>>>>>> 8dd17ec5
             if len(outputs) != len(prompts):
                 raise RuntimeError(
                     f"Expected {len(prompts)} outputs, got {len(outputs)}"
                 )
             
-<<<<<<< HEAD
             return [output.outputs[0].text for output in outputs]
             
         except Exception as e:
             logger.error("batch_generation_error", error=str(e))
             raise HTTPException(
                 status_code=503,
-=======
-            results = [output.outputs[0].text for output in outputs]
-            
-            logger.info(f"✅ Batch generated {len(results)} responses")
-            return results
-            
-        except ValueError as e:
-            logger.error(f"Invalid batch parameters: {e}")
-            raise HTTPException(
-                status_code=400,
-                detail=f"Invalid parameters: {str(e)}"
-            )
-        
-        except torch.cuda.OutOfMemoryError as e:
-            logger.error(f"GPU OOM during batch generation: {e}", exc_info=True)
-            raise HTTPException(
-                status_code=503,
-                detail=f"GPU out of memory with batch size {len(prompts)}. Try smaller batches."
-            )
-        
-        except Exception as e:
-            logger.error(f"Batch generation failed: {e}", exc_info=True)
-            raise HTTPException(
-                status_code=500,
->>>>>>> 8dd17ec5
                 detail=f"Batch generation failed: {str(e)}"
             )
 
@@ -441,23 +236,10 @@
     """
     global _model
     if _model is None:
-<<<<<<< HEAD
         _model = DeepSeekModel(
             model_name=config.MODEL_NAME,
             tensor_parallel_size=config.TENSOR_PARALLEL_SIZE,
             gpu_memory_utilization=config.GPU_MEMORY_UTIL,
             max_model_len=config.MAX_MODEL_LEN
         )
-=======
-        try:
-            _model = DeepSeekModel(
-                tensor_parallel_size=int(os.getenv("TENSOR_PARALLEL_SIZE", "2")),
-                gpu_memory_utilization=float(os.getenv("GPU_MEMORY_UTIL", "0.90")),
-                max_model_len=int(os.getenv("MAX_MODEL_LEN", "8192"))
-            )
-        except Exception as e:
-            logger.error(f"Failed to initialize model: {e}", exc_info=True)
-            raise
-    
->>>>>>> 8dd17ec5
     return _model